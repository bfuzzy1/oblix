import { RLAgent } from './agent.js';
import { GridWorldEnvironment } from './environment.js';
import { ExperienceReplay } from './experienceReplay.js';
import { MetricsTracker } from './metricsTracker.js';

export class RLTrainer {
  constructor(agent, env, options = {}) {
    this.agent = agent;
    this.env = env;
    this.maxSteps = options.maxSteps ?? 50;
    this.intervalMs = options.intervalMs ?? 100;
    this.liveChart = options.liveChart || null;
    const userOnStep = options.onStep || null;
    this.onStep = (state, reward, done, metrics) => {
      if (userOnStep) userOnStep(state, reward, done, metrics);
      if (this.liveChart) {
        this.liveChart.push(metrics.cumulativeReward, metrics.epsilon);
      }
    };
    this.replaySamples = options.replaySamples ?? 0;
    this.replayStrategy = options.replayStrategy || 'uniform';
    this.replayBuffer = options.replayBuffer || (this.replaySamples > 0 ? new ExperienceReplay(
      options.bufferCapacity ?? 1000,
      options.bufferAlpha ?? 0.6,
      options.bufferBeta ?? 0.4
    ) : null);
    this.isRunning = false;
    this.isStepping = false; // prevents overlapping step calls
    this.timeout = null;
    this.state = null;
    this.metricsTracker = new MetricsTracker(this.agent);
    this.metrics = this.metricsTracker.data;
    this.episodeRewards = this.metricsTracker.episodeRewards;
  }

  _initializeTrainerState() {
    this.state = this.env.reset();
    this.metricsTracker.reset(this.agent);
    this.metrics = this.metricsTracker.data;
    this.episodeRewards = this.metricsTracker.episodeRewards;
    if (this.onStep) {
      this.onStep(this.state, 0, false, { ...this.metrics });
    }
  }

  async _applyTransition() {
    const action = await this.agent.act(this.state);
    const { state: nextState, reward, done } = this.env.step(action);
    const transition = { state: this.state, action, reward, nextState, done };
    await this.agent.learn(transition.state, transition.action, transition.reward, transition.nextState, transition.done);
    this.state = nextState;
    return transition;
  }

  async _processReplay(transition) {
    if (!this.replayBuffer) return;
    this.replayBuffer.add(transition, 1);
    const samples = this.replayBuffer.sample(this.replaySamples, this.replayStrategy);
    for (const t of samples) {
<<<<<<< HEAD
      const weight = t.weight ?? 1;
      await this.agent.learn(t.state, t.action, t.reward, t.nextState, t.done, weight);
=======
      let tdError = null;
      if (typeof this.agent.computeTdError === 'function') {
        tdError = await this.agent.computeTdError(t.state, t.action, t.reward, t.nextState, t.done);
      } else if (typeof this.agent.tdError === 'function') {
        tdError = await this.agent.tdError(t.state, t.action, t.reward, t.nextState, t.done);
      }
      await this.agent.learn(t.state, t.action, t.reward, t.nextState, t.done);
      if (Number.isFinite(tdError)) {
        this.replayBuffer.updatePriority(t.index, Math.abs(tdError));
      }
>>>>>>> 95a19469
    }
  }

  _updateMetrics({ reward, done }) {
    this.metrics = this.metricsTracker.update(reward, this.agent);
    if (this.onStep) this.onStep(this.state, reward, done, { ...this.metrics });
  }

  _handleEpisodeEnd(done) {
    if (!done) return;
    this.metrics = this.metricsTracker.endEpisode(this.agent);
    this.state = this.env.reset();
    if (this.onStep) {
      this.onStep(this.state, 0, false, { ...this.metrics });
    }
  }

  async step() {
    if (!this.state) return;
    const transition = await this._applyTransition();
    await this._processReplay(transition);
    this._updateMetrics(transition);
    this._handleEpisodeEnd(transition.done);
  }

  _runLoop() {
    if (!this.isRunning) return;
    // use setTimeout so each step completes before scheduling the next
    this.timeout = setTimeout(async () => {
      if (this.isStepping) return;
      this.isStepping = true;
      try {
        await this.step();
      } catch (err) {
        console.error(err);
      } finally {
        this.isStepping = false;
        this._runLoop();
      }
    }, this.intervalMs);
  }

  start() {
    if (this.isRunning) return;
    this.state = this.env.reset();
    this.isRunning = true;
    this._runLoop();
  }

  setIntervalMs(ms) {
    this.intervalMs = ms;
    if (this.isRunning && !this.isStepping) {
      if (this.timeout) clearTimeout(this.timeout);
      this._runLoop();
    }
  }

  pause() {
    if (!this.isRunning) return;
    if (this.timeout) clearTimeout(this.timeout);
    this.isRunning = false;
  }

  reset() {
    this.pause();
    if (typeof this.agent.reset === 'function') {
      this.agent.reset();
    }
    this._initializeTrainerState();
  }

  resetTrainerState() {
    this.pause();
    this._initializeTrainerState();
  }

  async getAgentState() {
    if (!this.agent || typeof this.agent.toJSON !== 'function') {
      return null;
    }
    return this.agent.toJSON();
  }

  static async trainEpisodes(agent, env, episodes = 10, maxSteps = 50) {
    for (let ep = 0; ep < episodes; ep++) {
      let state = env.reset();
      for (let st = 0; st < maxSteps; st++) {
        const action = await agent.act(state);
        const { state: nextState, reward, done } = env.step(action);
        await agent.learn(state, action, reward, nextState, done);
        state = nextState;
        if (done) break;
      }
    }
  }
}<|MERGE_RESOLUTION|>--- conflicted
+++ resolved
@@ -57,10 +57,9 @@
     this.replayBuffer.add(transition, 1);
     const samples = this.replayBuffer.sample(this.replaySamples, this.replayStrategy);
     for (const t of samples) {
-<<<<<<< HEAD
       const weight = t.weight ?? 1;
       await this.agent.learn(t.state, t.action, t.reward, t.nextState, t.done, weight);
-=======
+      
       let tdError = null;
       if (typeof this.agent.computeTdError === 'function') {
         tdError = await this.agent.computeTdError(t.state, t.action, t.reward, t.nextState, t.done);
@@ -71,7 +70,6 @@
       if (Number.isFinite(tdError)) {
         this.replayBuffer.updatePriority(t.index, Math.abs(tdError));
       }
->>>>>>> 95a19469
     }
   }
 
